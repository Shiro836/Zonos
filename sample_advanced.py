#!/usr/bin/env python
import os
import torch
import torchaudio
import logging

# To enable INFO logging:
# logging.basicConfig(level=logging.INFO)
# To enable DEBUG logging:
# logging.basicConfig(level=logging.DEBUG)
# Or enable only phonemizer DEBUG logging:
# logging.getLogger("phonemizer").setLevel(logging.DEBUG)

from zonos.model import Zonos
from zonos.conditioning import make_cond_dict
from zonos.utils import DEFAULT_DEVICE as device

def load_prefix_audio(model, audio_path):
    """
    Loads and preprocesses the prefix audio (expected to be 100ms of silence).
    Returns the encoded prefix codes.
    """
    wav, sr = torchaudio.load(audio_path)
    # Convert to mono by averaging channels if necessary.
    wav = wav.mean(dim=0, keepdim=True)
    wav = model.autoencoder.preprocess(wav, sr)
    wav = wav.to(device, dtype=torch.float32)
    # Add batch dimension before encoding.
    return model.autoencoder.encode(wav.unsqueeze(0))

def main():
    # Load the Zonos model.
    print("Loading Zonos model...")
    model = Zonos.from_pretrained("Zyphra/Zonos-v0.1-transformer", device=device) 
    # model = Zonos.from_pretrained("Zyphra/Zonos-v0.1-hybrid", device=device) # only GPU

    print("  -> Model loaded.")
    
    # Load reference speaker audio to generate speaker embedding.
    print("Loading reference audio...")
    script_dir = os.path.dirname(os.path.abspath(__file__))
    reference_audio_path = os.path.join(script_dir, "assets", "exampleaudio.mp3")
    wav, sr = torchaudio.load(reference_audio_path)
    speaker_embedding = model.make_speaker_embedding(wav, sr)
    print("  -> Speaker embedding generated.")

    # Load the prefix audio (100ms silence).
    print("Loading prefix audio...")
    prefix_audio_path = os.path.join(script_dir, "assets", "silence_100ms.wav")
    prefix_audio_codes = load_prefix_audio(model, prefix_audio_path)
    print(" -> Prefix audio loaded.")
    
    # Create and explicitly set the conditioning dictionary.
    # Note: make_cond_dict initializes with basic keys.
    cond_dict = make_cond_dict(
<<<<<<< HEAD
        text="Hello from Zonos, the state of the art text to speech model.",
=======
        text="Hello from Zonos, the state of the art text to speech model. It can generate high-quality audio from text with various voice characteristics.",
>>>>>>> 6872d7f0
        speaker=speaker_embedding,
        language="en-us",
        emotion=[1.0, 0.05, 0.05, 0.05, 0.05, 0.05, 0.1, 0.2], # [Happiness, Sadness, Disgust, Fear, Surprise, Anger, Other, Neutral]
        fmax=22050.0,          # 44.1 kHz output frequency (also support 24000 for 48 kHz)
        pitch_std=45.0,        # Standard deviation for pitch variation
        speaking_rate=15.0,    # Speaking rate in phonemes per minute
        vqscore_8=[0.78] * 8,  # Target VoiceQualityScore for each 1/8th of the audio
        ctc_loss=0.0,          # CTC target loss
        dnsmos_ovrl=4.0,       # Overall DNSMOS score
        speaker_noised=False,  # Speaker noising disabled
        unconditional_keys={"emotion", "vqscore_8", "dnsmos_ovrl"}
    )
    
    # Prepare conditioning for the model.
    conditioning = model.prepare_conditioning(cond_dict)
    
    # Define generation parameters.
    generation_params = {
        "max_new_tokens": 86 * 30,
        "cfg_scale": 2.0,
        "batch_size": 1,
        "sampling_params": {
            "top_p": 0, 
            "top_k": 0,
            "min_p": 0,
            "linear": 0.8,
            "conf": 0.2,
            "quad": 0.0,
            "repetition_penalty": 2.0,
            "repetition_penalty_window": 8,
            "temperature": 1.0,
        },
        "progress_bar": True,
        "disable_torch_compile": False, # Caution: For single samples compilation will not help with speed-up
    }
    
    # For reproducibility.
    torch.manual_seed(421)
    
    # Generate audio codes with the provided prefix audio and generation parameters.
    codes = model.generate(
        prefix_conditioning=conditioning,
        audio_prefix_codes=prefix_audio_codes,
        **generation_params,
        disable_torch_compile=True # Disable Torch compile for processing single samples, its just faster
    )

    # Decode the generated codes and save
    model.autoencoder.save_codes("sample_advanced.wav", codes)
    print("Audio saved to sample_advanced.wav")

if __name__ == "__main__":
    main()<|MERGE_RESOLUTION|>--- conflicted
+++ resolved
@@ -53,11 +53,7 @@
     # Create and explicitly set the conditioning dictionary.
     # Note: make_cond_dict initializes with basic keys.
     cond_dict = make_cond_dict(
-<<<<<<< HEAD
-        text="Hello from Zonos, the state of the art text to speech model.",
-=======
         text="Hello from Zonos, the state of the art text to speech model. It can generate high-quality audio from text with various voice characteristics.",
->>>>>>> 6872d7f0
         speaker=speaker_embedding,
         language="en-us",
         emotion=[1.0, 0.05, 0.05, 0.05, 0.05, 0.05, 0.1, 0.2], # [Happiness, Sadness, Disgust, Fear, Surprise, Anger, Other, Neutral]
@@ -101,8 +97,7 @@
     codes = model.generate(
         prefix_conditioning=conditioning,
         audio_prefix_codes=prefix_audio_codes,
-        **generation_params,
-        disable_torch_compile=True # Disable Torch compile for processing single samples, its just faster
+        **generation_params
     )
 
     # Decode the generated codes and save
