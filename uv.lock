--- conflicted
+++ resolved
@@ -52,13 +52,6 @@
 
 [[package]]
 name = "audiobox-aesthetics"
-<<<<<<< HEAD
-version = "0.0.3"
-source = { registry = "https://pypi.org/simple" }
-dependencies = [
-    { name = "huggingface-hub" },
-    { name = "numpy" },
-=======
 version = "0.0.1"
 source = { git = "https://github.com/coezbek/audiobox-aesthetics.git#667d5495eccb83df8484a9d88f39c89a4bfdb4e9" }
 dependencies = [
@@ -66,19 +59,11 @@
     { name = "numpy" },
     { name = "rich" },
     { name = "safetensors" },
->>>>>>> 5181279f
     { name = "submitit" },
     { name = "torch" },
     { name = "torchaudio" },
     { name = "tqdm" },
 ]
-<<<<<<< HEAD
-sdist = { url = "https://files.pythonhosted.org/packages/2b/d7/d6f8c2f5357d0c563dfb2ad61d59de6e90d861ca986b61b3cd0dd540d186/audiobox_aesthetics-0.0.3.tar.gz", hash = "sha256:4314cd5a9dfab3772e5c0d6208cf622165ef4ae40d1440e1a06bc591ce79f1f2", size = 39286 }
-wheels = [
-    { url = "https://files.pythonhosted.org/packages/77/4d/3640e9e50a7f3a6b98ce40d9bbc9018b8b08973237e50493897946532b9d/audiobox_aesthetics-0.0.3-py3-none-any.whl", hash = "sha256:c6b67f63394195eb5a1ee19e8a6e421dceb8c208e394f64a47cf47cf036b4f0e", size = 37815 },
-]
-=======
->>>>>>> 5181279f
 
 [[package]]
 name = "audioop-lts"
@@ -2334,11 +2319,8 @@
     { name = "numpy" },
     { name = "packaging" },
     { name = "phonemizer" },
-<<<<<<< HEAD
     { name = "pyloudnorm" },
-=======
     { name = "pytictoc" },
->>>>>>> 5181279f
     { name = "setuptools" },
     { name = "soundfile" },
     { name = "sudachidict-full" },
@@ -2359,11 +2341,7 @@
 
 [package.metadata]
 requires-dist = [
-<<<<<<< HEAD
-    { name = "audiobox-aesthetics", specifier = ">=0.0.3" },
-=======
     { name = "audiobox-aesthetics", git = "https://github.com/coezbek/audiobox-aesthetics.git" },
->>>>>>> 5181279f
     { name = "causal-conv1d", marker = "extra == 'compile'", specifier = ">=1.5.0.post8" },
     { name = "flash-attn", marker = "extra == 'compile'", specifier = ">=2.7.3" },
     { name = "gradio", specifier = ">=5.15.0" },
@@ -2374,11 +2352,8 @@
     { name = "numpy", specifier = ">=2.2.2" },
     { name = "packaging" },
     { name = "phonemizer", specifier = ">=3.3.0" },
-<<<<<<< HEAD
     { name = "pyloudnorm", specifier = ">=0.1.1" },
-=======
     { name = "pytictoc", specifier = ">=1.5.3" },
->>>>>>> 5181279f
     { name = "setuptools" },
     { name = "soundfile", specifier = ">=0.13.1" },
     { name = "sudachidict-full", specifier = ">=20241021" },
@@ -2386,10 +2361,7 @@
     { name = "torch", specifier = ">=2.5.1" },
     { name = "torchaudio", specifier = ">=2.5.1" },
     { name = "transformers", specifier = ">=4.48.1" },
-<<<<<<< HEAD
     { name = "webrtcvad", specifier = ">=2.0.10" },
     { name = "xxhash", specifier = ">=3.5.0" },
-=======
->>>>>>> 5181279f
 ]
 provides-extras = ["compile"]