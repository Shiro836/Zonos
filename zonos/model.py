import json
from typing import Callable
import logging
import safetensors
import torch
import torch.nn as nn
from huggingface_hub import hf_hub_download
from tqdm import tqdm

from zonos.autoencoder import DACAutoencoder
from zonos.backbone import BACKBONES
from zonos.codebook_pattern import apply_delay_pattern, revert_delay_pattern
from zonos.conditioning import PrefixConditioner
from zonos.config import InferenceParams, ZonosConfig
from zonos.sampling import sample_from_logits
from zonos.speaker_cloning import SpeakerEmbeddingLDA
from zonos.utils import DEFAULT_DEVICE, find_multiple, pad_weight_

DEFAULT_BACKBONE_CLS = next(iter(BACKBONES.values()))


class Zonos(nn.Module):
    def __init__(self, config: ZonosConfig, backbone_cls=DEFAULT_BACKBONE_CLS):
        super().__init__()
        self.config = config
        dim = config.backbone.d_model
        self.eos_token_id = config.eos_token_id
        self.masked_token_id = config.masked_token_id

        self.autoencoder = DACAutoencoder()
        self.backbone = backbone_cls(config.backbone)
        self.prefix_conditioner = PrefixConditioner(config.prefix_conditioner, dim)
        self.spk_clone_model = None

        # TODO: pad to multiple of at least 8
        self.embeddings = nn.ModuleList([nn.Embedding(1026, dim) for _ in range(self.autoencoder.num_codebooks)])
        self.heads = nn.ModuleList([nn.Linear(dim, 1025, bias=False) for _ in range(self.autoencoder.num_codebooks)])

        self._cg_graph = None
        self._cg_batch_size = None
        self._cg_input_ids = None
        self._cg_logits = None
        self._cg_inference_params = None
        self._cg_scale = None

        if config.pad_vocab_to_multiple_of:
            self.register_load_state_dict_post_hook(self._pad_embeddings_and_heads)

    def _pad_embeddings_and_heads(self, *args, **kwargs):
        for w in [*self.embeddings, *self.heads]:
            pad_weight_(w, self.config.pad_vocab_to_multiple_of)

    @property
    def device(self) -> torch.device:
        return next(self.parameters()).device

    @classmethod
    def from_pretrained(
        cls, repo_id: str, revision: str | None = None, device: str = DEFAULT_DEVICE, **kwargs
    ) -> "Zonos":
        config_path = hf_hub_download(repo_id=repo_id, filename="config.json", revision=revision, local_files_only=False)
        model_path = hf_hub_download(repo_id=repo_id, filename="model.safetensors", revision=revision, local_files_only=False)
        return cls.from_local(config_path, model_path, device, **kwargs)

    @classmethod
    def from_local(
        cls, config_path: str, model_path: str, device: str = DEFAULT_DEVICE, backbone: str | None = None
    ) -> "Zonos":
        config = ZonosConfig.from_dict(json.load(open(config_path)))
        if backbone:
            backbone_cls = BACKBONES[backbone]
        else:
            is_transformer = not bool(config.backbone.ssm_cfg)
            backbone_cls = DEFAULT_BACKBONE_CLS
            # Preferentially route to pure torch backbone for increased performance and lower latency.
            if is_transformer and "torch" in BACKBONES:
                backbone_cls = BACKBONES["torch"]

        model = cls(config, backbone_cls).to(device, torch.bfloat16)
        model.autoencoder.dac.to(device)

        sd = model.state_dict()
        with safetensors.safe_open(model_path, framework="pt") as f:
            for k in f.keys():
                sd[k] = f.get_tensor(k)
        model.load_state_dict(sd)

        return model

    def make_speaker_embedding(self, wav: torch.Tensor, sr: int) -> torch.Tensor:
        """Generate a speaker embedding from an audio clip."""
        if self.spk_clone_model is None:
            self.spk_clone_model = SpeakerEmbeddingLDA()
        _, spk_embedding = self.spk_clone_model(wav.to(self.spk_clone_model.device), sr)
        return spk_embedding.unsqueeze(0).bfloat16()

    def embed_codes(self, codes: torch.Tensor) -> torch.Tensor:
        return sum(emb(codes[:, i]) for i, emb in enumerate(self.embeddings))

    def apply_heads(self, hidden_states: torch.Tensor) -> torch.Tensor:
        return torch.stack([head(hidden_states) for head in self.heads], dim=1)

    def _compute_logits(
        self, hidden_states: torch.Tensor, inference_params: InferenceParams, cfg_scale: float
    ) -> torch.Tensor:
        """
        Pass `hidden_states` into `backbone` and `multi_head`, applying
        classifier-free guidance if `cfg_scale != 1.0`.
        """
        last_hidden_states = self.backbone(hidden_states, inference_params)[:, -1, :].unsqueeze(1)
        logits = self.apply_heads(last_hidden_states).squeeze(2).float()
        if cfg_scale != 1.0:
            cond_logits, uncond_logits = logits.chunk(2)
            logits = uncond_logits + (cond_logits - uncond_logits) * cfg_scale
        logits[..., 1025:].fill_(-torch.inf)  # ensures padding is ignored
        return logits

    def _decode_one_token(
        self,
        input_ids: torch.Tensor,
        inference_params: InferenceParams,
        cfg_scale: float,
        allow_cudagraphs: bool = True,
    ) -> torch.Tensor:
        """
        Single-step decode. Prepares the hidden states, possibly replicates them
        for CFG, and then delegates to `_compute_logits`.

        Below we wrap this function with a simple CUDA Graph capturing mechanism,
        doing 3 warmup steps if needed and then capturing or replaying the graph.
        We only recapture if the batch size changes.
        """
        # TODO: support cfg_scale==1
        if cfg_scale == 1.0:
            hidden_states = self.embed_codes(input_ids)
            return self._compute_logits(hidden_states, inference_params, cfg_scale)

        bsz = input_ids.size(0)

        if not allow_cudagraphs or input_ids.device.type != "cuda":
            hidden_states_local = self.embed_codes(input_ids)
            hidden_states_local = hidden_states_local.repeat(2, 1, 1)
            return self._compute_logits(hidden_states_local, inference_params, cfg_scale)

        need_capture = (self._cg_graph is None) or (self._cg_batch_size != bsz)

        if need_capture:
            self._cg_graph = None

            self._cg_batch_size = bsz
            self._cg_inference_params = inference_params
            self._cg_scale = cfg_scale

            for _ in range(3):
                hidden_states = self.embed_codes(input_ids)
                hidden_states = hidden_states.repeat(2, 1, 1)  # because cfg != 1.0
                logits = self._compute_logits(hidden_states, inference_params, cfg_scale)

            self._cg_input_ids = input_ids.clone()
            self._cg_logits = torch.empty_like(logits)

            g = torch.cuda.CUDAGraph()

            def capture_region():
                hidden_states_local = self.embed_codes(self._cg_input_ids)
                hidden_states_local = hidden_states_local.repeat(2, 1, 1)
                self._cg_logits = self._compute_logits(hidden_states_local, self._cg_inference_params, self._cg_scale)

            with torch.cuda.graph(g):
                capture_region()

            self._cg_graph = g

        else:
            self._cg_input_ids.copy_(input_ids)

        self._cg_graph.replay()

        return self._cg_logits

    def _prefill(
        self,
        prefix_hidden_states: torch.Tensor,
        input_ids: torch.Tensor,
        inference_params: InferenceParams,
        cfg_scale: float,
    ) -> torch.Tensor:
        """
        "Prefill" mode: we already have `prefix_hidden_states`, and we want
        to append new embeddings, then compute the logits.
        """
        # Replicate input_ids if CFG is enabled
        #if cfg_scale != 1.0:
        #    input_ids = input_ids.expand(prefix_hidden_states.shape[0], -1, -1)

        if input_ids.shape[0] != prefix_hidden_states.shape[0]:
            # Calculate the required duplication factor.
            factor = prefix_hidden_states.shape[0] // input_ids.shape[0]
            input_ids = input_ids.repeat(factor, 1, 1)   

        hidden_states = torch.cat([prefix_hidden_states, self.embed_codes(input_ids)], dim=1)
        return self._compute_logits(hidden_states, inference_params, cfg_scale)

    def setup_cache(self, batch_size: int, max_seqlen: int, dtype: torch.dtype = torch.bfloat16) -> InferenceParams:
        max_seqlen = find_multiple(max_seqlen, 8)
        key_value_memory_dict = self.backbone.allocate_inference_cache(batch_size, max_seqlen, dtype=dtype)
        lengths_per_sample = torch.full((batch_size,), 0, dtype=torch.int32)
        return InferenceParams(max_seqlen, batch_size, 0, 0, key_value_memory_dict, lengths_per_sample)

    def prepare_conditioning(self, cond_dict: dict, uncond_dict: dict | None = None) -> torch.Tensor:
        if uncond_dict is None:
            uncond_dict = {k: cond_dict[k] for k in self.prefix_conditioner.required_keys}
        return torch.cat(
            [
                self.prefix_conditioner(cond_dict),
                self.prefix_conditioner(uncond_dict),
            ]
        )

    def can_use_cudagraphs(self) -> bool:
        # Only the mamba-ssm backbone supports CUDA Graphs at the moment
        return self.device.type == "cuda" and "_mamba_ssm" in str(self.backbone.__class__)

    @torch.inference_mode()
    def generate(
        self,
        prefix_conditioning: torch.Tensor,  # [batch_size, cond_seq_len, d_model]
        audio_prefix_codes: torch.Tensor | None = None,  # [batch_size, 9, prefix_audio_seq_len]
        max_new_tokens: int = 86 * 30,
        cfg_scale: float = 2.0,
        batch_size: int = 1,
        sampling_params: dict = dict(
            top_p=0, 
            top_k=0, 
            min_p=0,           
            linear=0.55, 
            conf=0.4, 
            quad=0.0, 
            repetition_penalty=3.0,
            repetition_penalty_window=2,
            temperature=1.0),
        progress_bar: bool = True,
        disable_torch_compile: bool = False,
        callback: Callable[[torch.Tensor, int, int], bool] | None = None,
    ):
        # Print the sampling parameters as a short string
        sampling_params_str = '_'.join([f"{k[0]}{v}" for k, v in sampling_params.items()])
        logging.debug(f"Sampling parameters: {sampling_params_str}")
        
        # Ensure cfg_scale is supported (avoid cfg_scale = 1)
        assert cfg_scale != 1, "TODO: add support for cfg_scale=1"

        # Determine length of any provided audio prefix
        # (audio_prefix_codes is [batch_size, 9, prefix_audio_seq_len])
        prefix_audio_len = 0 if audio_prefix_codes is None else audio_prefix_codes.shape[2]

        # Get the device (CPU or GPU) on which the model is running
        device = self.device

        # Check feasibility of CUDA Graphs and possibly torch.compile
        cg = self.can_use_cudagraphs()

        # Compile the _decode_one_token function
        decode_one_token = self._decode_one_token
        decode_one_token = torch.compile(decode_one_token, dynamic=True, disable=cg or disable_torch_compile)

        # Special token ID for 'unknown' (filler values in the codes array)
        unknown_token = -1

        # Compute how long the final audio sequence can be
        audio_seq_len = prefix_audio_len + max_new_tokens

        # The sequence length includes text prefix, the audio sequence, plus 9 additional ones
        seq_len = prefix_conditioning.shape[1] + audio_seq_len + 9

        # Set up the inference cache for the model (key-value caching, etc.)
        with torch.device(device):
            inference_params = self.setup_cache(batch_size=batch_size * 2, max_seqlen=seq_len)
            codes = torch.full((batch_size, 9, audio_seq_len), unknown_token)

        # If audio prefix codes exist, copy them into the codes tensor
        if audio_prefix_codes is not None:
            codes[..., :prefix_audio_len] = audio_prefix_codes

        # Apply a delay pattern to the codes (typically reordering or shifting tokens)
        delayed_codes = apply_delay_pattern(codes, self.masked_token_id)

        # Select the delayed prefix slice from the start through prefix_audio_len+1
        delayed_prefix_audio_codes = delayed_codes[..., : prefix_audio_len + 1]

        # Prefill the model with the text prefix and the initial delayed audio codes
        logits = self._prefill(prefix_conditioning, delayed_prefix_audio_codes, inference_params, cfg_scale)

        # Sample one token from the logits
        next_token = sample_from_logits(logits, **sampling_params)

        # The offset marks how many tokens we have processed in the audio dimension
        offset = delayed_prefix_audio_codes.shape[2]

        # Retrieve the next "frame" (the [batch_size, 9, 1] slice) and fill unknown positions
        frame = delayed_codes[..., offset : offset + 1]
        frame.masked_scatter_(frame == unknown_token, next_token)

        # Update inference parameters to account for the initial tokens
        prefix_length = prefix_conditioning.shape[1] + prefix_audio_len + 1
        inference_params.seqlen_offset += prefix_length
        inference_params.lengths_per_sample[:] += prefix_length

        # Create a logit bias that forbids codebooks 1..8 from generating an EOS token
        logit_bias = torch.zeros_like(logits)
<<<<<<< HEAD
        logit_bias[:, 1:, self.eos_token_id] = -torch.inf
=======
        logit_bias[:, 1:, self.eos_token_id] = -torch.inf  # only allow codebook 0 to predict EOS
        logit_bias[:, 0, self.eos_token_id] -= torch.log(torch.tensor(2.0, device=logits.device)) # Make EOS less likely because audio often is cut off
>>>>>>> 8a3678ab

        # Track which samples have stopped (hit EOS) and how many steps remain
        stopping = torch.zeros(batch_size, dtype=torch.bool, device=device)
        max_steps = delayed_codes.shape[2] - offset
        remaining_steps = torch.full((batch_size,), max_steps, device=device)
        progress = tqdm(total=max_steps, desc="Generating", disable=not progress_bar)

        cfg_scale = torch.tensor(cfg_scale)
        step = 0

        # Main loop to decode tokens until all sequences have reached their limit or hit EOS
        while torch.max(remaining_steps) > 0:
            offset += 1

            # Retrieve the latest input token
            input_ids = delayed_codes[..., offset - 1 : offset]

            # Decode one token's logits and add the logit bias
            logits = decode_one_token(input_ids, inference_params, cfg_scale, allow_cudagraphs=cg)
            logits += logit_bias

            # Sample from these logits
            next_token = sample_from_logits(
                logits,
                generated_tokens=delayed_codes[..., :offset],
                **sampling_params
            )

            # Check if any samples have produced an EOS in codebook 0
            eos_in_cb0 = next_token[:, 0] == self.eos_token_id

            # If EOS in codebook 0, limit the remaining steps for that sample
            remaining_steps[eos_in_cb0[:, 0]] = torch.minimum(
                remaining_steps[eos_in_cb0[:, 0]], torch.tensor(9)
            )
            stopping |= eos_in_cb0[:, 0]

            # Determine the codebook index in which EOS should be placed
            eos_codebook_idx = 9 - remaining_steps
            eos_codebook_idx = torch.clamp(eos_codebook_idx, max=9 -1)

            # For any samples that are stopping, fill all preceding codebooks with a masked token
            # and place an EOS token in the correct codebook
            for i in range(next_token.shape[0]):
                if stopping[i]:
                    idx = eos_codebook_idx[i].item()
                    next_token[i, :idx] = self.masked_token_id
                    next_token[i, idx] = self.eos_token_id

            # Insert the newly sampled tokens into the delayed_codes array
            frame = delayed_codes[..., offset : offset + 1]
            frame.masked_scatter_(frame == unknown_token, next_token)

            # Advance the model's KV cache tracking
            inference_params.seqlen_offset += 1
            inference_params.lengths_per_sample[:] += 1

            # Decrement the available steps for each sample
            remaining_steps -= 1

            # Update the progress bar and step counter
            progress.update()
            step += 1

            # If a callback is defined, call it; if it returns False, we break
            if callback is not None and not callback(frame, step, max_steps):
                break

        # Close the progress bar
        progress.close()

        # Revert the delay pattern to restore normal sequential ordering
        out_codes = revert_delay_pattern(delayed_codes)

        # Find the first EOS token for each sample in codebook 0
        eos_positions = (out_codes[:, 0, :] == self.eos_token_id).int().argmax(dim=-1)

        # Slice off anything beyond offset - 9
        out_codes = out_codes[..., : offset - 9]

        # Mask out invalid tokens (>= 1024) to 0
        out_codes.masked_fill_(out_codes >= 1024, 0)

        # Trim each sequence at its own EOS position and store in a list
        out_codes_list = [out_codes[i, :, :eos_positions[i]].clone() for i in range(out_codes.shape[0])]

        # Reset internal CUDA graph if used
        self._cg_graph = None

        # Return list of variable-length sequences
        return out_codes_list<|MERGE_RESOLUTION|>--- conflicted
+++ resolved
@@ -308,12 +308,8 @@
 
         # Create a logit bias that forbids codebooks 1..8 from generating an EOS token
         logit_bias = torch.zeros_like(logits)
-<<<<<<< HEAD
-        logit_bias[:, 1:, self.eos_token_id] = -torch.inf
-=======
         logit_bias[:, 1:, self.eos_token_id] = -torch.inf  # only allow codebook 0 to predict EOS
         logit_bias[:, 0, self.eos_token_id] -= torch.log(torch.tensor(2.0, device=logits.device)) # Make EOS less likely because audio often is cut off
->>>>>>> 8a3678ab
 
         # Track which samples have stopped (hit EOS) and how many steps remain
         stopping = torch.zeros(batch_size, dtype=torch.bool, device=device)
