--- conflicted
+++ resolved
@@ -196,7 +196,7 @@
         if input_ids.shape[0] != prefix_hidden_states.shape[0]:
             # Calculate the required duplication factor.
             factor = prefix_hidden_states.shape[0] // input_ids.shape[0]
-            input_ids = input_ids.repeat(factor, 1, 1)   
+            input_ids = input_ids.repeat(factor, 1, 1)
 
         hidden_states = torch.cat([prefix_hidden_states, self.embed_codes(input_ids)], dim=1)
         return self._compute_logits(hidden_states, inference_params, cfg_scale)
@@ -303,7 +303,7 @@
         # because it is continuing one-by-one for each unmasked entry
         # going across batches
         mask = (frame == unknown_token)
-        frame.masked_scatter_(mask, next_token[mask]) 
+        frame.masked_scatter_(mask, next_token[mask])
 
         # Update inference parameters to account for the initial tokens
         prefix_length = prefix_conditioning.shape[1] + prefix_audio_len + 1
@@ -365,15 +365,10 @@
 
             # Insert the newly sampled tokens into the delayed_codes array
             frame = delayed_codes[..., offset : offset + 1]
-<<<<<<< HEAD
-            frame.masked_scatter_(frame == unknown_token, next_token)
-
+            mask = (frame == unknown_token)
+            frame.masked_scatter_(mask, next_token[mask])
+            
             # Advance the model's KV cache tracking
-=======
-            mask = (frame == unknown_token)
-            frame.masked_scatter_(mask, next_token[mask]) 
-
->>>>>>> b9da5524
             inference_params.seqlen_offset += 1
             inference_params.lengths_per_sample[:] += 1
 
@@ -397,11 +392,6 @@
         # Find the first EOS token for each sample in codebook 0
         eos_positions = (out_codes[:, 0, :] == self.eos_token_id).int().argmax(dim=-1)
 
-<<<<<<< HEAD
-=======
-        print(eos_positions)
-
->>>>>>> b9da5524
         # Slice off anything beyond offset - 9
         out_codes = out_codes[..., : offset - 9]
 
