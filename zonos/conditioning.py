from functools import cache
from typing import Any, Literal, Iterable, Union
import logging

import torch
import torch.nn as nn

from zonos.config import PrefixConditionerConfig
from zonos.utils import DEFAULT_DEVICE


class Conditioner(nn.Module):
    def __init__(
        self,
        output_dim: int,
        name: str,
        cond_dim: int | None = None,
        projection: Literal["none", "linear", "mlp"] = "none",
        uncond_type: Literal["learned", "none"] = "none",
        **kwargs,
    ):
        super().__init__()
        self.name = name
        self.output_dim = output_dim
        self.cond_dim = cond_dim = cond_dim or output_dim

        if projection == "linear":
            self.project = nn.Linear(cond_dim, output_dim)
        elif projection == "mlp":
            self.project = nn.Sequential(
                nn.Linear(cond_dim, output_dim),
                nn.SiLU(),
                nn.Linear(output_dim, output_dim),
            )
        else:
            self.project = nn.Identity()

        self.uncond_vector = None
        if uncond_type == "learned":
            self.uncond_vector = nn.Parameter(torch.zeros(output_dim))

    def apply_cond(self, *inputs: Any) -> torch.Tensor:
        raise NotImplementedError()

    def forward(self, inputs: tuple[Any, ...] | None) -> torch.Tensor:
        if inputs is None:
            assert self.uncond_vector is not None
            return self.uncond_vector.data.view(1, 1, -1)

        # print(f"[DEBUG] Conditioner '{self.name}' inputs: {inputs}")

        cond = self.apply_cond(*inputs)
        cond = self.project(cond)
        return cond


# ------- ESPEAK CONTAINMENT ZONE ------------------------------------------------------------------------------------------------------------------------------------------------
import os
import sys
import re
import unicodedata
import warnings

import inflect
import torch
import torch.nn as nn
from kanjize import number2kanji
from phonemizer.backend import EspeakBackend
from sudachipy import Dictionary, SplitMode

if sys.platform == "darwin":
    os.environ["PHONEMIZER_ESPEAK_LIBRARY"] = "/opt/homebrew/lib/libespeak-ng.dylib"

# --- Number normalization code from https://github.com/daniilrobnikov/vits2/blob/main/text/normalize_numbers.py ---

_inflect = inflect.engine()
_comma_number_re = re.compile(r"([0-9][0-9\,]+[0-9])")
_decimal_number_re = re.compile(r"([0-9]+\.[0-9]+)")
_pounds_re = re.compile(r"£([0-9\,]*[0-9]+)")
_dollars_re = re.compile(r"\$([0-9\.\,]*[0-9]+)")
_ordinal_re = re.compile(r"[0-9]+(st|nd|rd|th)")
_number_re = re.compile(r"[0-9]+")


def _remove_commas(m: re.Match) -> str:
    return m.group(1).replace(",", "")


def _expand_decimal_point(m: re.Match) -> str:
    return m.group(1).replace(".", " point ")


def _expand_dollars(m: re.Match) -> str:
    match = m.group(1)
    parts = match.split(".")
    if len(parts) > 2:
        return match + " dollars"  # Unexpected format
    dollars = int(parts[0]) if parts[0] else 0
    cents = int(parts[1]) if len(parts) > 1 and parts[1] else 0
    if dollars and cents:
        dollar_unit = "dollar" if dollars == 1 else "dollars"
        cent_unit = "cent" if cents == 1 else "cents"
        return "%s %s, %s %s" % (dollars, dollar_unit, cents, cent_unit)
    elif dollars:
        dollar_unit = "dollar" if dollars == 1 else "dollars"
        return "%s %s" % (dollars, dollar_unit)
    elif cents:
        cent_unit = "cent" if cents == 1 else "cents"
        return "%s %s" % (cents, cent_unit)
    else:
        return "zero dollars"


def _expand_ordinal(m: re.Match) -> str:
    return _inflect.number_to_words(m.group(0))


def _expand_number(m: re.Match) -> str:
    num = int(m.group(0))
    if num > 1000 and num < 3000:
        if num == 2000:
            return "two thousand"
        elif num > 2000 and num < 2010:
            return "two thousand " + _inflect.number_to_words(num % 100)
        elif num % 100 == 0:
            return _inflect.number_to_words(num // 100) + " hundred"
        else:
            return _inflect.number_to_words(num, andword="", zero="oh", group=2).replace(", ", " ")
    else:
        return _inflect.number_to_words(num, andword="")


def normalize_numbers(text: str) -> str:
    text = re.sub(_comma_number_re, _remove_commas, text)
    text = re.sub(_pounds_re, r"\1 pounds", text)
    text = re.sub(_dollars_re, _expand_dollars, text)
    text = re.sub(_decimal_number_re, _expand_decimal_point, text)
    text = re.sub(_ordinal_re, _expand_ordinal, text)
    text = re.sub(_number_re, _expand_number, text)
    return text


# --- Number normalization code end ---


PAD_ID, UNK_ID, BOS_ID, EOS_ID = 0, 1, 2, 3
SPECIAL_TOKEN_IDS = [PAD_ID, UNK_ID, BOS_ID, EOS_ID]

_punctuation = ';:,.!?¡¿—…"«»“”() *~-/\\&'
_letters = "ABCDEFGHIJKLMNOPQRSTUVWXYZabcdefghijklmnopqrstuvwxyz"
_letters_ipa = (
    "ɑɐɒæɓʙβɔɕçɗɖðʤəɘɚɛɜɝɞɟʄɡɠɢʛɦɧħɥʜɨɪʝɭɬɫɮʟɱɯɰŋɳɲɴøɵɸθœɶʘɹɺɾɻʀʁɽʂʃʈʧʉʊʋⱱʌɣɤʍχʎʏʑʐʒʔʡʕʢǀǁǂǃˈˌːˑʼʴʰʱʲʷˠˤ˞↓↑→↗↘'̩'ᵻ"
)

symbols = [*_punctuation, *_letters, *_letters_ipa]
_symbol_to_id = {s: i for i, s in enumerate(symbols, start=len(SPECIAL_TOKEN_IDS))}


def _get_symbol_id(s: str) -> int:
    """Return the ID for a symbol, or UNK_ID if the symbol is missing.
       Raises a warning when a symbol is unmapped.
    """
    if s in _symbol_to_id:
        return _symbol_to_id[s]
    else:
        # Warn once per missing symbol instance
        warnings.warn(f"Character ' {s} ' not recognized; using UNK_ID.", stacklevel=2)
        return UNK_ID


def get_symbol_ids(text: str) -> list[int]:
    # Map each character to its ID
    ids = list(map(_get_symbol_id, text))
    
    # Debug output: input text and the output IDs
    logger = logging.getLogger("phonemizer")
    logger.debug(f"get_symbol_ids() input: '{text}' -> output IDs: {ids}")

    # Print stacktrace:
    # import traceback
    # traceback.print_stack()
    
    return ids


def tokenize_phonemes(phonemes: list[str]) -> tuple[torch.Tensor, list[int]]:
    phoneme_ids = [[BOS_ID, *get_symbol_ids(phonemes), EOS_ID] for phonemes in phonemes]
    lengths = list(map(len, phoneme_ids))
    longest = max(lengths)
    phoneme_ids = [[PAD_ID] * (longest - len(ids)) + ids for ids in phoneme_ids]
    return torch.tensor(phoneme_ids), lengths


def normalize_jp_text(text: str, tokenizer=Dictionary(dict="full").create()) -> str:
    text = unicodedata.normalize("NFKC", text)
    text = re.sub(r"\d+", lambda m: number2kanji(int(m[0])), text)
    final_text = " ".join([x.reading_form() for x in tokenizer.tokenize(text, SplitMode.A)])
    return final_text


def clean(texts: list[str], languages: list[str]) -> list[str]:
    texts_out = []
    for text, language in zip(texts, languages):
        if "ja" in language:
            text = normalize_jp_text(text)
        else:
            text = normalize_numbers(text)
        texts_out.append(text)
    return texts_out


@cache
def get_backend(language: str) -> "EspeakBackend":
    import logging

    from phonemizer.backend import EspeakBackend

    logger = logging.getLogger("phonemizer")
    logger.setLevel(logging.WARNING)
    backend = EspeakBackend(
        language,
        preserve_punctuation=True,
        with_stress=True,
        language_switch="remove-flags",
        punctuation_marks=_punctuation,
        logger=logger,
    )
    return backend

# Cache for warnings to avoid duplicate messages
warning_cache = set()

def phonemize(texts: list[str], languages: list[str]) -> list[str]:
    """
    Processes text with eSpeak but keeps IPA phonemes unchanged.
    Supports `:phonemize(grapheme)/IPA/` and legacy `:phonemize/IPA/`.

    Args:
        texts: List of input texts.
        languages: List of language codes.

    Returns:
        List of phonemized texts.
    """

    import logging
    import re

    texts = clean(texts, languages)  # Preprocessing step
    logger = logging.getLogger("phonemizer")

    # Updated regex to support new and old syntax
    pattern = r'(:phonemize(?:\((.*?)\))?/([^/]+)/)'

    batch_phonemes = []
    for text, language in zip(texts, languages):
<<<<<<< HEAD
        logger.debug(f"Processing text: {text} (Language: {language})")

        segments = re.split(pattern, text)
        phon_parts = []
        backend = get_backend(language)

        i = 0
        while i < len(segments):
            segment = segments[i]

            if segment.startswith(':phonemize'):
                full_tag = segments[i]
                grapheme = segments[i + 1]  # Can be None if legacy syntax
                ipa = segments[i + 2]
                phon_parts.append(ipa)
                logger.debug(f"Manual IPA detected: grapheme='{grapheme}', ipa='{ipa}'")
                i += 3  # Move past the matched groups
            elif segment:
                ph = backend.phonemize([segment], strip=True)[0]
                phon_parts.append(ph)
                logger.debug(f"Phonemized '{segment}' -> '{ph}'")
                i += 1
            else:
                i += 1

        final_phonemes = "".join(phon_parts)
        batch_phonemes.append(final_phonemes)
        logger.info(f"Final phoneme output: {final_phonemes}")
=======
        # Split text into normal parts and phonemized segments
        segments = re.split(r'(:phonemize/.*?/)', text)
        phon_parts = []

        for seg in segments:
            if seg.startswith(':phonemize/') and seg.endswith('/'):
                # Extract manual IPA 
                ipa_segment = seg[len(':phonemize/'):-1] #.replace(" ", "") # and remove spaces # Disabled CÖ
                phon_parts.append(ipa_segment)
                # logger.debug(f"Manual IPA detected: {ipa_segment}")

            elif seg:
                # Phonemize using eSpeak
                backend = get_backend(language)
                ph = backend.phonemize([seg], strip=True)[0]
                phon_parts.append(ph)
                # logger.debug(f"Phonemized '{seg}' -> '{ph}'")

        # Combine final phoneme output
        phonemes = "".join(phon_parts)
        batch_phonemes.append(phonemes)
        global warning_cache
        if '??' in phonemes and phonemes not in warning_cache:
            warning_cache.add(phonemes)
            backend.logger.warning(f"⚠️  Espeak failed to phonemize, returned at least one phoneme as '??':\nText: {text} -> Phonemes: {phonemes}")
        else:
            backend.logger.debug(f"Text: {text} ({language}) -> Phonemes: {phonemes}")
>>>>>>> 5181279f

    return batch_phonemes


class EspeakPhonemeConditioner(Conditioner):
    def __init__(self, output_dim: int, **kwargs):
        super().__init__(output_dim, **kwargs)
        self.phoneme_embedder = nn.Embedding(len(SPECIAL_TOKEN_IDS) + len(symbols), output_dim)

    def apply_cond(self, texts: list[str], languages: list[str]) -> torch.Tensor:
        """
        Args:
            texts: list of texts to convert to phonemes
            languages: ISO 639-1 -or otherwise eSpeak compatible- language code
        """
        device = self.phoneme_embedder.weight.device

        phonemes = phonemize(texts, languages)
        phoneme_ids, _ = tokenize_phonemes(phonemes)
        phoneme_embeds = self.phoneme_embedder(phoneme_ids.to(device))

        return phoneme_embeds


# ------- ESPEAK CONTAINMENT ZONE ------------------------------------------------------------------------------------------------------------------------------------------------


class FourierConditioner(Conditioner):
    def __init__(
        self,
        output_dim: int,
        input_dim: int = 1,
        std: float = 1.0,
        min_val: float = 0.0,
        max_val: float = 1.0,
        **kwargs,
    ):
        assert output_dim % 2 == 0
        super().__init__(output_dim, **kwargs)
        self.register_buffer("weight", torch.randn([output_dim // 2, input_dim]) * std)
        self.input_dim, self.min_val, self.max_val = input_dim, min_val, max_val

    def apply_cond(self, x: torch.Tensor) -> torch.Tensor:
        assert x.shape[-1] == self.input_dim
        x = (x - self.min_val) / (self.max_val - self.min_val)  # [batch_size, seq_len, input_dim]
        f = 2 * torch.pi * x.to(self.weight.dtype) @ self.weight.T  # [batch_size, seq_len, output_dim // 2]
        return torch.cat([f.cos(), f.sin()], dim=-1)  # [batch_size, seq_len, output_dim]


class IntegerConditioner(Conditioner):
    def __init__(self, output_dim: int, min_val: int = 0, max_val: int = 512, **kwargs):
        super().__init__(output_dim, **kwargs)
        self.min_val = min_val
        self.max_val = max_val
        self.int_embedder = nn.Embedding(max_val - min_val + 1, output_dim)

    def apply_cond(self, x: torch.Tensor) -> torch.Tensor:
        assert x.shape[-1] == 1
        return self.int_embedder(x.squeeze(-1) - self.min_val)  # [batch_size, seq_len, output_dim]


class PassthroughConditioner(Conditioner):
    def __init__(self, output_dim: int, **kwargs):
        super().__init__(output_dim, **kwargs)

    def apply_cond(self, x: torch.Tensor) -> torch.Tensor:
        assert x.shape[-1] == self.cond_dim
        return x


_cond_cls_map = {
    "PassthroughConditioner": PassthroughConditioner,
    "EspeakPhonemeConditioner": EspeakPhonemeConditioner,
    "FourierConditioner": FourierConditioner,
    "IntegerConditioner": IntegerConditioner,
}


def build_conditioners(conditioners: list[dict], output_dim: int) -> list[Conditioner]:
    return [_cond_cls_map[config["type"]](output_dim, **config) for config in conditioners]


class PrefixConditioner(Conditioner):
    def __init__(self, config: PrefixConditionerConfig, output_dim: int):
        super().__init__(output_dim, "prefix", projection=config.projection)
        self.conditioners = nn.ModuleList(build_conditioners(config.conditioners, output_dim))
        self.norm = nn.LayerNorm(output_dim)
        self.required_keys = {c.name for c in self.conditioners if c.uncond_vector is None}

    def forward(self, cond_dict: dict) -> torch.Tensor:
        if not set(cond_dict).issuperset(self.required_keys):
            raise ValueError(f"Missing required keys: {self.required_keys - set(cond_dict)}")
        conds = []
        for conditioner in self.conditioners:
            conds.append(conditioner(cond_dict.get(conditioner.name)))
        max_bsz = max(map(len, conds))
        assert all(c.shape[0] in (max_bsz, 1) for c in conds)
        conds = [c.expand(max_bsz, -1, -1) for c in conds]
        return self.norm(self.project(torch.cat(conds, dim=-2)))


supported_language_codes = [
    'af', 'am', 'an', 'ar', 'as', 'az', 'ba', 'bg', 'bn', 'bpy', 'bs', 'ca', 'cmn',
    'cs', 'cy', 'da', 'de', 'el', 'en-029', 'en-gb', 'en-gb-scotland', 'en-gb-x-gbclan',
    'en-gb-x-gbcwmd', 'en-gb-x-rp', 'en-us', 'eo', 'es', 'es-419', 'et', 'eu', 'fa',
    'fa-latn', 'fi', 'fr-be', 'fr-ch', 'fr-fr', 'ga', 'gd', 'gn', 'grc', 'gu', 'hak',
    'hi', 'hr', 'ht', 'hu', 'hy', 'hyw', 'ia', 'id', 'is', 'it', 'ja', 'jbo', 'ka',
    'kk', 'kl', 'kn', 'ko', 'kok', 'ku', 'ky', 'la', 'lfn', 'lt', 'lv', 'mi', 'mk',
    'ml', 'mr', 'ms', 'mt', 'my', 'nb', 'nci', 'ne', 'nl', 'om', 'or', 'pa', 'pap',
    'pl', 'pt', 'pt-br', 'py', 'quc', 'ro', 'ru', 'ru-lv', 'sd', 'shn', 'si', 'sk',
    'sl', 'sq', 'sr', 'sv', 'sw', 'ta', 'te', 'tn', 'tr', 'tt', 'ur', 'uz', 'vi',
    'vi-vn-x-central', 'vi-vn-x-south', 'yue'
]  # fmt: off


def make_cond_dict(
    text: Union[str, list[str]] = "Zonos uses eSpeak for text to phoneme conversion!",
    language: str = "en-us",
    speaker: torch.Tensor | None = None,
    
    # Emotion vector from 0.0 to 1.0
    #   Is entangled with pitch_std because more emotion => more pitch variation
    #                     VQScore and DNSMOS because they favor neutral speech
    #
    #                       Happiness, Sadness, Disgust, Fear, Surprise, Anger, Other, Neutral
    emotion: list[float] = [1.0,       0.05,    0.05,    0.05, 0.05,     0.05,  0.1,   0.2],

    # Maximum frequency (0 to 24000), should be 22050 or 24000 for 44.1 or 48 kHz audio
    # For voice cloning use 22050
    fmax: float = 22050.0,
    
    # Standard deviation for pitch (0 to 400), should be 
    #   20-45 for normal speech, 
    #   60-150 for expressive speech, 
    #   higher values => crazier samples
    pitch_std: float = 20.0,

    # Speaking rate in phonemes per minute (0 to 40). 30 is very fast, 10 is slow.
    speaking_rate: float = 15.0,

    # Target VoiceQualityScore for the generated speech (0.5 to 0.8).
    #   A list of values must be provided which represent each 1/8th of the audio.
    #   You should unset for expressive speech.
    # According to discord Chat this is only used for the hybrid model
    vqscore_8: list[float] = [0.78] * 8,

    # CTC target loss
    # Only used for the hybrid model
    ctc_loss: float = 0.0,
    # Only used for the hybrid model
    dnsmos_ovrl: float = 4.0,
    # Only used for the hybrid model
    speaker_noised: bool = False,
    unconditional_keys: Iterable[str] = {"emotion", "vqscore_8", "dnsmos_ovrl"},
    device: torch.device | str = DEFAULT_DEVICE,
) -> dict:

    """
    A helper to build the 'cond_dict' that the model expects.
    By default, it will generate a random speaker embedding

    Args:
    unconditional_keys: Include all keys that should not be included in the conditioning dictionary.

    """

    # Ensure `text` is a list (even if it's a single string)
    if isinstance(text, str):
        text = [text]  # Convert single text to list

    # Make language lower-case and replace _ with - for compatibility
    language = language.lower().replace("_", "-")
    assert language in supported_language_codes, "Please pick a supported language"
    language_code_to_id = {lang: i for i, lang in enumerate(supported_language_codes)}
    language_id = language_code_to_id[language]

    language = [language] * len(text)  # Repeat language for each text

    cond_dict = {
        "espeak": (text, language),
        "speaker": speaker,
        "emotion": emotion,
        "fmax": fmax,
        "pitch_std": pitch_std,
        "speaking_rate": speaking_rate,
        "language_id": language_id,
        "vqscore_8": vqscore_8,
        "ctc_loss": ctc_loss,
        "dnsmos_ovrl": dnsmos_ovrl,
        "speaker_noised": int(speaker_noised),
    }

    for k in unconditional_keys:
        cond_dict.pop(k, None)

    for k, v in cond_dict.items():
        if isinstance(v, (float, int, list)):
            v = torch.tensor(v)

        if isinstance(v, torch.Tensor):
            cond_dict[k] = v.view(1, 1, -1).to(device)

        if k == "emotion":
            cond_dict[k] /= cond_dict[k].sum(dim=-1)

    return cond_dict<|MERGE_RESOLUTION|>--- conflicted
+++ resolved
@@ -249,12 +249,11 @@
     texts = clean(texts, languages)  # Preprocessing step
     logger = logging.getLogger("phonemizer")
 
-    # Updated regex to support new and old syntax
+    # Match both :phonemize(grapheme)/IPA/ or :phonemize/IPA/
     pattern = r'(:phonemize(?:\((.*?)\))?/([^/]+)/)'
 
     batch_phonemes = []
     for text, language in zip(texts, languages):
-<<<<<<< HEAD
         logger.debug(f"Processing text: {text} (Language: {language})")
 
         segments = re.split(pattern, text)
@@ -280,28 +279,6 @@
             else:
                 i += 1
 
-        final_phonemes = "".join(phon_parts)
-        batch_phonemes.append(final_phonemes)
-        logger.info(f"Final phoneme output: {final_phonemes}")
-=======
-        # Split text into normal parts and phonemized segments
-        segments = re.split(r'(:phonemize/.*?/)', text)
-        phon_parts = []
-
-        for seg in segments:
-            if seg.startswith(':phonemize/') and seg.endswith('/'):
-                # Extract manual IPA 
-                ipa_segment = seg[len(':phonemize/'):-1] #.replace(" ", "") # and remove spaces # Disabled CÖ
-                phon_parts.append(ipa_segment)
-                # logger.debug(f"Manual IPA detected: {ipa_segment}")
-
-            elif seg:
-                # Phonemize using eSpeak
-                backend = get_backend(language)
-                ph = backend.phonemize([seg], strip=True)[0]
-                phon_parts.append(ph)
-                # logger.debug(f"Phonemized '{seg}' -> '{ph}'")
-
         # Combine final phoneme output
         phonemes = "".join(phon_parts)
         batch_phonemes.append(phonemes)
@@ -311,7 +288,6 @@
             backend.logger.warning(f"⚠️  Espeak failed to phonemize, returned at least one phoneme as '??':\nText: {text} -> Phonemes: {phonemes}")
         else:
             backend.logger.debug(f"Text: {text} ({language}) -> Phonemes: {phonemes}")
->>>>>>> 5181279f
 
     return batch_phonemes
 
